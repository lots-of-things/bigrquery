--- conflicted
+++ resolved
@@ -55,8 +55,6 @@
 #' Copy a local data frame to a bigquery src through \code{\link{insert_upload_job}}.
 #'
 #' @export
-<<<<<<< HEAD
-=======
 #' @param create_disposition behavior for table creation if the destination
 #'   already exists. defaults to \code{"CREATE_IF_NEEDED"},
 #'   the only other supported value is \code{"CREATE_NEVER"}; see
@@ -83,7 +81,6 @@
 }
 
 #' @export
->>>>>>> 22dfff0d
 #' @importFrom dplyr src_desc
 src_desc.src_bigquery <- function(x) {
   paste0("bigquery [", format_dataset(x$con@project, x$con@dataset), "]")
